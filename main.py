<<<<<<< HEAD
"""
Main entry point for the Pomodoro Timer application.
"""
import os
import sys
import logging
from PyQt6.QtWidgets import QApplication

# Configure logging
logging.basicConfig(
    level=logging.INFO,
    format='%(asctime)s - %(name)s - %(levelname)s - %(message)s',
    handlers=[
        logging.FileHandler("pomodoro.log"),
        logging.StreamHandler()
    ]
)

logger = logging.getLogger(__name__)

def main():
    """Main entry point for the application."""
    try:
        # Import components
        from pomodoro.config import Config
        from pomodoro.sound import SoundManager
        from pomodoro.notes import NotesManager
        from pomodoro.session import SessionManager
        from pomodoro.ui import PomodoroTimer
        
        # Create configuration.  The Config class will place the file in
        # ``~/.pomodoro`` by default if no path is provided.
        config = Config()
        
        # Create managers
        sound_manager = SoundManager(config)
        notes_manager = NotesManager(config)
        session_manager = SessionManager()
        
        # Create and show the main window
        app = QApplication(sys.argv)
        app.setApplicationName("Pomodoro Timer")
        
        # Create icons directory if it doesn't exist
        icons_dir = os.path.join(os.path.dirname(os.path.abspath(__file__)), "icons")
        if not os.path.exists(icons_dir):
            os.makedirs(icons_dir)
            
        # Create sounds directory if it doesn't exist
        sounds_dir = os.path.join(os.path.dirname(os.path.abspath(__file__)), "sounds")
        if not os.path.exists(sounds_dir):
            os.makedirs(sounds_dir)
        
        # Create the main window
        window = PomodoroTimer(config, sound_manager, notes_manager, session_manager)
        window.show()
        
        # Run the application
        sys.exit(app.exec())
    except Exception as e:
        logger.exception(f"Application error: {e}")
        sys.exit(1)

=======
"""Wrapper script for launching the Pomodoro Timer."""
from pomodoro.app import main
>>>>>>> 493481a1

if __name__ == "__main__":
    main()<|MERGE_RESOLUTION|>--- conflicted
+++ resolved
@@ -1,71 +1,5 @@
-<<<<<<< HEAD
-"""
-Main entry point for the Pomodoro Timer application.
-"""
-import os
-import sys
-import logging
-from PyQt6.QtWidgets import QApplication
-
-# Configure logging
-logging.basicConfig(
-    level=logging.INFO,
-    format='%(asctime)s - %(name)s - %(levelname)s - %(message)s',
-    handlers=[
-        logging.FileHandler("pomodoro.log"),
-        logging.StreamHandler()
-    ]
-)
-
-logger = logging.getLogger(__name__)
-
-def main():
-    """Main entry point for the application."""
-    try:
-        # Import components
-        from pomodoro.config import Config
-        from pomodoro.sound import SoundManager
-        from pomodoro.notes import NotesManager
-        from pomodoro.session import SessionManager
-        from pomodoro.ui import PomodoroTimer
-        
-        # Create configuration.  The Config class will place the file in
-        # ``~/.pomodoro`` by default if no path is provided.
-        config = Config()
-        
-        # Create managers
-        sound_manager = SoundManager(config)
-        notes_manager = NotesManager(config)
-        session_manager = SessionManager()
-        
-        # Create and show the main window
-        app = QApplication(sys.argv)
-        app.setApplicationName("Pomodoro Timer")
-        
-        # Create icons directory if it doesn't exist
-        icons_dir = os.path.join(os.path.dirname(os.path.abspath(__file__)), "icons")
-        if not os.path.exists(icons_dir):
-            os.makedirs(icons_dir)
-            
-        # Create sounds directory if it doesn't exist
-        sounds_dir = os.path.join(os.path.dirname(os.path.abspath(__file__)), "sounds")
-        if not os.path.exists(sounds_dir):
-            os.makedirs(sounds_dir)
-        
-        # Create the main window
-        window = PomodoroTimer(config, sound_manager, notes_manager, session_manager)
-        window.show()
-        
-        # Run the application
-        sys.exit(app.exec())
-    except Exception as e:
-        logger.exception(f"Application error: {e}")
-        sys.exit(1)
-
-=======
 """Wrapper script for launching the Pomodoro Timer."""
 from pomodoro.app import main
->>>>>>> 493481a1
 
 if __name__ == "__main__":
     main()